--- conflicted
+++ resolved
@@ -343,26 +343,19 @@
   return $param;
 }
 
-<<<<<<< HEAD
-    my $val = $param->{default_value} = $self->value_ish();
-
-    if (!defined $val) {
-      croak "Error parsing default value at '" .
-            substr($self->remaining_input, 0, 10) .
-            "'";
-    }
-    $token = $self->token;
-  }
-=======
 sub _param_default_value {
   my ($self, $param) = @_;
   return $param unless $self->token->{type} eq '=';
   $self->consume_token;
 
   $param->{default_value} = $self->value_ish();
+  if (!defined $val) {
+    croak "Error parsing default value at '" .
+          substr($self->remaining_input, 0, 10) .
+          "'";
+  }
   return $param;
 }
->>>>>>> df99a4f4
 
 sub _param_constraints {
   my ($self, $param) = @_;
