--- conflicted
+++ resolved
@@ -1,11 +1,7 @@
 use strict;
 use warnings;
 
-<<<<<<< HEAD
-use Test::More tests => 31;
-=======
 use Test::More tests => 34;
->>>>>>> c2a69197
 use Test::Differences;
 use Test::Moose;
 
@@ -91,7 +87,6 @@
       }
     );
 
-<<<<<<< HEAD
     $param = Parse::Method::Signatures->param('Dict[foo => Int] $foo');
     eq_or_diff($param->type_constraints->data,
       { -type => 'Dict',
@@ -101,11 +96,10 @@
         ]
       }
     );
-=======
+
     my $tc = $param->meta_type_constraint;
     isa_ok($tc, 'Moose::Meta::TypeConstraint');
     is($tc->name, $type);
->>>>>>> c2a69197
 }
 
 =for later
